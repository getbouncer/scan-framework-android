package com.getbouncer.scan.framework.util

import android.graphics.Rect
import android.graphics.RectF
import android.util.Size
import androidx.annotation.CheckResult
import kotlin.math.min
import kotlin.math.roundToInt

/**
 * Determine the maximum size of rectangle with a given aspect ratio (X/Y) that can fit inside the
 * specified area.
 *
 * For example, if the aspect ratio is 1/2 and the area is 2x2, the resulting rectangle would be
 * size 1x2 and look like this:
 * ```
 *  ________
 * | |    | |
 * | |    | |
 * | |    | |
 * |_|____|_|
 * ```
 */
@CheckResult
fun maxAspectRatioInSize(area: Size, aspectRatio: Float): Size {
    var width = area.width
    var height = (width / aspectRatio).roundToInt()

    return if (height <= area.height) {
        Size(area.width, height)
    } else {
        height = area.height
        width = (height * aspectRatio).roundToInt()
        Size(min(width, area.width), height)
    }
}

/**
 * Calculate the position of the [Size] within the [containingSize]. This makes a few
 * assumptions:
 * 1. the [Size] and the [containingSize] are centered relative to each other.
 * 2. the [Size] and the [containingSize] have the same orientation
 * 3. the [containingSize] and the [Size] share either a horizontal or vertical field of view
 * 4. the non-shared field of view must be smaller on the [Size] than the [containingSize]
 *
 * Note that the [Size] and the [containingSize] are allowed to have completely independent
 * resolutions.
 */
@CheckResult
fun Size.scaleAndCenterWithin(containingSize: Size): Rect {
    val aspectRatio = width.toFloat() / height

    // Since the preview image may be at a different resolution than the full image, scale the
    // preview image to be circumscribed by the fullImage.
    val scaledSize = maxAspectRatioInSize(containingSize, aspectRatio)
    val left = (containingSize.width - scaledSize.width) / 2
    val top = (containingSize.height - scaledSize.height) / 2
    return Rect(
        /* left */ left,
        /* top */ top,
        /* right */ left + scaledSize.width,
        /* bottom */ top + scaledSize.height
    )
}

<<<<<<< HEAD
=======
fun RectF.scaled(scaledSize: Size): RectF {
    return RectF(
        this.left * scaledSize.width,
        this.top * scaledSize.height,
        this.right * scaledSize.width,
        this.bottom * scaledSize.height
    )
}

fun RectF.centerScaled(scaleX: Float, scaleY: Float): RectF {
    return RectF(
        this.centerX() - this.width() * scaleX / 2,
        this.centerY() - this.height() * scaleY / 2,
        this.centerX() + this.width() * scaleX / 2,
        this.centerY() + this.height() * scaleY / 2
    )
}

>>>>>>> 9f44cef9
fun Rect.size() = Size(width(), height())<|MERGE_RESOLUTION|>--- conflicted
+++ resolved
@@ -63,8 +63,6 @@
     )
 }
 
-<<<<<<< HEAD
-=======
 fun RectF.scaled(scaledSize: Size): RectF {
     return RectF(
         this.left * scaledSize.width,
@@ -83,5 +81,4 @@
     )
 }
 
->>>>>>> 9f44cef9
 fun Rect.size() = Size(width(), height())